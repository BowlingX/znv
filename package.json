--- conflicted
+++ resolved
@@ -62,7 +62,6 @@
   "devDependencies": {
     "@types/jest": "^29.5.4",
     "@types/node": "^16.18.24",
-<<<<<<< HEAD
     "@babel/preset-typescript": "^7.22.5",
     "eslint": "^8.47.0",
     "eslint-config-lostfictions": "^6.0.0",
@@ -71,14 +70,6 @@
     "prettier": "^2.8.1",
     "ts-jest": "^29.1.1",
     "babel-jest": "^29.6.2",
-=======
-    "eslint": "^8.48.0",
-    "eslint-config-lostfictions": "^6.0.0",
-    "jest": "^29.6.4",
-    "npm-run-all": "^4.1.5",
-    "prettier": "^3.0.3",
-    "ts-jest": "^29.1.1",
->>>>>>> 4d63cc4b
     "ts-node": "^10.9.1",
     "typescript": "^5.1.6",
     "zod": "~3.13.2"
